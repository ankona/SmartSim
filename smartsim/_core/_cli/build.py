# BSD 2-Clause License
#
# Copyright (c) 2021-2024, Hewlett Packard Enterprise
# All rights reserved.
#
# Redistribution and use in source and binary forms, with or without
# modification, are permitted provided that the following conditions are met:
#
# 1. Redistributions of source code must retain the above copyright notice, this
#    list of conditions and the following disclaimer.
#
# 2. Redistributions in binary form must reproduce the above copyright notice,
#    this list of conditions and the following disclaimer in the documentation
#    and/or other materials provided with the distribution.
#
# THIS SOFTWARE IS PROVIDED BY THE COPYRIGHT HOLDERS AND CONTRIBUTORS "AS IS"
# AND ANY EXPRESS OR IMPLIED WARRANTIES, INCLUDING, BUT NOT LIMITED TO, THE
# IMPLIED WARRANTIES OF MERCHANTABILITY AND FITNESS FOR A PARTICULAR PURPOSE ARE
# DISCLAIMED. IN NO EVENT SHALL THE COPYRIGHT HOLDER OR CONTRIBUTORS BE LIABLE
# FOR ANY DIRECT, INDIRECT, INCIDENTAL, SPECIAL, EXEMPLARY, OR CONSEQUENTIAL
# DAMAGES (INCLUDING, BUT NOT LIMITED TO, PROCUREMENT OF SUBSTITUTE GOODS OR
# SERVICES; LOSS OF USE, DATA, OR PROFITS; OR BUSINESS INTERRUPTION) HOWEVER
# CAUSED AND ON ANY THEORY OF LIABILITY, WHETHER IN CONTRACT, STRICT LIABILITY,
# OR TORT (INCLUDING NEGLIGENCE OR OTHERWISE) ARISING IN ANY WAY OUT OF THE USE
# OF THIS SOFTWARE, EVEN IF ADVISED OF THE POSSIBILITY OF SUCH DAMAGE.

import argparse
import importlib.metadata
import operator
import os
import re
import shutil
import textwrap
import typing as t
from pathlib import Path

from tabulate import tabulate

from smartsim._core._cli.scripts.dragon_install import (
    DEFAULT_DRAGON_REPO,
    DEFAULT_DRAGON_VERSION,
    DragonInstallRequest,
    display_post_install_logs,
    install_dragon,
)
from smartsim._core._cli.utils import SMART_LOGGER_FORMAT
from smartsim._core._install import builder
<<<<<<< HEAD
from smartsim._core._install.buildenv import BuildEnv, DbEngine, Version_, Versioner
from smartsim._core._install.mlpackages import (
    DEFAULT_MLPACKAGE_PATH,
    DEFAULT_MLPACKAGES,
    MLPackageCollection,
    load_platform_configs,
)
from smartsim._core._install.platform import (
    Architecture,
    Device,
    OperatingSystem,
    Platform,
=======
from smartsim._core._install.buildenv import (
    BuildEnv,
    SetupError,
    Version_,
    VersionConflictError,
    Versioner,
>>>>>>> 2cbd3be1
)
from smartsim._core._install.redisaiBuilder import RedisAIBuilder
from smartsim._core.config import CONFIG
from smartsim.error import SSConfigError
from smartsim.log import get_logger

logger = get_logger("Smart", fmt=SMART_LOGGER_FORMAT)

# NOTE: all smartsim modules need full paths as the smart cli
#       may be installed into a different directory.

<<<<<<< HEAD

def check_backends_install() -> bool:
    """Checks if backends have already been installed.
    Logs details on how to proceed forward
    if the SMARTSIM_RAI_LIB environment variable is set or if
    backends have already been installed.
    """
    rai_path = os.environ.get("SMARTSIM_RAI_LIB", "")
    installed = installed_redisai_backends()
    msg = ""

    if rai_path and installed:
        msg = (
            f"There is no need to build. backends are already built and "
            f"specified in the environment at 'SMARTSIM_RAI_LIB': {CONFIG.redisai}"
        )
    elif rai_path and not installed:
        msg = (
            "Before running 'smart build', unset your SMARTSIM_RAI_LIB environment "
            "variable with 'unset SMARTSIM_RAI_LIB'."
        )
    elif not rai_path and installed:
        msg = (
            "If you wish to re-run `smart build`, you must first run `smart clean`."
            " The following backend(s) must be removed: " + ", ".join(installed)
        )

    if msg:
        logger.error(msg)

    return not bool(msg)


def build_database(
    build_env: BuildEnv, versions: Versioner, keydb: bool, verbose: bool
) -> None:
    # check database installation
    database_name = "KeyDB" if keydb else "Redis"
    database_builder = builder.DatabaseBuilder(
=======
_TPinningStr = t.Literal["==", "!=", ">=", ">", "<=", "<", "~="]


def check_py_onnx_version(versions: Versioner) -> None:
    """Check Python environment for ONNX installation"""
    _check_packages_in_python_env(
        {
            "onnx": Version_(versions.ONNX),
            "skl2onnx": "1.16.0",
            "onnxmltools": "1.12.0",
            "scikit-learn": "1.3.2",
        },
    )


def check_py_tf_version(versions: Versioner) -> None:
    """Check Python environment for TensorFlow installation"""
    _check_packages_in_python_env({"tensorflow": Version_(versions.TENSORFLOW)})


def build_feature_store(build_env: BuildEnv, verbose: bool) -> None:
    # check feature store installation
    feature_store_builder = builder.FeatureStoreBuilder(
>>>>>>> 2cbd3be1
        build_env(),
        jobs=build_env.JOBS,
        malloc=build_env.MALLOC,
        verbose=verbose,
    )
<<<<<<< HEAD
    if not database_builder.is_built:
        logger.info(
            f"Building {database_name} version {versions.REDIS} "
            f"from {versions.REDIS_URL}"
        )
        database_builder.build_from_git(
            versions.REDIS_URL, branch=versions.REDIS_BRANCH
        )
        database_builder.cleanup()
        logger.info(f"{database_name} build complete!")
    else:
        logger.warning(
            f"{database_name} was previously built, run 'smart clobber' to rebuild"
        )


def build_redis_ai(
    platform: Platform,
    mlpackages: MLPackageCollection,
    build_env: BuildEnv,
    verbose: bool,
) -> None:
    logger.info("Building RedisAI and backends...")
    rai_builder = RedisAIBuilder(
        platform, mlpackages, build_env, CONFIG.build_path, verbose
    )
    rai_builder.build()
    rai_builder.cleanup_build()


def parse_requirement(
    requirement: str,
) -> t.Tuple[str, t.Optional[str], t.Callable[[Version_], bool]]:
    operators = {
        "==": operator.eq,
        "<=": operator.le,
        ">=": operator.ge,
        "<": operator.lt,
        ">": operator.gt,
=======

    if not feature_store_builder.is_built:
        logger.info("No feature store is currently being built by 'smart build'")

        feature_store_builder.cleanup()
    logger.info("No feature store is currently being built by 'smart build'")


def check_py_torch_version(versions: Versioner, device: Device = Device.CPU) -> None:
    """Check Python environment for TensorFlow installation"""
    if BuildEnv.is_macos():
        if device == Device.GPU:
            raise BuildError("SmartSim does not support GPU on MacOS")
        device_suffix = ""
    else:  # linux
        if device == Device.CPU:
            device_suffix = versions.TORCH_CPU_SUFFIX
        elif device == Device.GPU:
            device_suffix = versions.TORCH_CUDA_SUFFIX
        else:
            raise BuildError("Unrecognized device requested")

    torch_deps = {
        "torch": Version_(f"{versions.TORCH}{device_suffix}"),
        "torchvision": Version_(f"{versions.TORCHVISION}{device_suffix}"),
>>>>>>> 2cbd3be1
    }
    semantic_version_pattern = r"\d+(?:\.\d+(?:\.\d+)?)?([^\s]*)"
    pattern = (
        r"^"  # Start
        r"([a-zA-Z0-9_\-]+)"  # Package name
        r"(?:\[[a-zA-Z0-9_\-,]+\])?"  # Any extras
        r"(?:([<>=!~]{1,2})"  # Pinning string
        rf"({semantic_version_pattern}))?"  # A version number
        r"$"  # End
    )
    match = re.match(pattern, requirement)
    if match is None:
        raise ValueError(f"Invalid requirement string: {requirement}")
    module_name, cmp_op, version_str, suffix = match.groups()
    version = Version_(version_str) if version_str is not None else None
    if cmp_op is None:
        is_compatible = lambda _: True  # pylint: disable=unnecessary-lambda-assignment
    elif (cmp := operators.get(cmp_op, None)) is None:
        raise ValueError(f"Unrecognized comparison operator: {cmp_op}")
    else:

        def is_compatible(other: Version_) -> bool:
            assert version is not None  # For type check, always should be true
            match_ = re.match(rf"^{semantic_version_pattern}$", other)
            return (
                cmp(other, version) and match_ is not None and match_.group(1) == suffix
            )

    return module_name, f"{cmp_op}{version}" if version else None, is_compatible


def check_ml_python_packages(packages: MLPackageCollection) -> None:
    missing = []
    conflicts = []

    for package in packages.values():
        for requirement in package.python_packages:
            module_name, version_spec, is_compatible = parse_requirement(requirement)
            try:
                installed = BuildEnv.get_py_package_version(module_name)
                if not is_compatible(installed):
                    conflicts.append(
                        f"{module_name}: {installed} is installed, "
                        f"but {version_spec or 'Any'} is required"
                    )
            except importlib.metadata.PackageNotFoundError:
                missing.append(module_name)

    if missing or conflicts:
        logger.warning(_format_incompatible_python_env_message(missing, conflicts))


def _format_incompatible_python_env_message(
    missing: t.Collection[str], conflicting: t.Collection[str]
) -> str:
    indent = "\n\t"
    fmt_list: t.Callable[[str, t.Collection[str]], str] = lambda n, l: (
        f"{n}:{indent}{indent.join(l)}" if l else ""
    )
    missing_str = fmt_list("Missing", missing)
    conflict_str = fmt_list("Conflicting", conflicting)
    sep = "\n" if missing_str and conflict_str else ""

    return textwrap.dedent(f"""\
        Python Package Warning:

        Requested packages are missing or have a version mismatch with
        their respective backend:

        {missing_str}{sep}{conflict_str}

        Consider uninstalling any conflicting packages and rerunning
        `smart build` if you encounter issues.
        """)


<<<<<<< HEAD
def _configure_keydb_build(versions: Versioner) -> None:
    """Configure the redis versions to be used during the build operation"""
    versions.REDIS = Version_("6.2.0")
    versions.REDIS_URL = "https://github.com/EQ-Alpha/KeyDB.git"
    versions.REDIS_BRANCH = "v6.2.0"

    CONFIG.conf_path = Path(CONFIG.core_path, "config", "keydb.conf")
    if not CONFIG.conf_path.resolve().is_file():
        raise SSConfigError(
            "Database configuration file at SMARTSIM_REDIS_CONF could not be found"
        )


=======
>>>>>>> 2cbd3be1
# pylint: disable-next=too-many-statements
def execute(
    args: argparse.Namespace, _unparsed_args: t.Optional[t.List[str]] = None, /
) -> int:

    # Unpack various arguments
    verbose = args.v
<<<<<<< HEAD
    keydb = args.keydb
    device = Device.from_str(args.device.lower())
=======
    device = Device(args.device.lower())
>>>>>>> 2cbd3be1
    is_dragon_requested = args.dragon
    dragon_repo = args.dragon_repo
    dragon_version = args.dragon_version

    if Path(CONFIG.build_path).exists():
        logger.warning(f"Build path already exists, removing: {CONFIG.build_path}")
        shutil.rmtree(CONFIG.build_path)

    # The user should never have to specify the OS and Architecture
    current_platform = Platform(
        OperatingSystem.autodetect(), Architecture.autodetect(), device
    )

    # Configure the ML Packages
    configs = load_platform_configs(Path(args.config_dir))
    mlpackages = configs[current_platform]

    # Build all backends by default, pop off the ones that user wants skipped
    if args.skip_torch and "libtorch" in mlpackages:
        mlpackages.pop("libtorch")
    if args.skip_tensorflow and "libtensorflow" in mlpackages:
        mlpackages.pop("libtensorflow")
    if args.skip_onnx and "onnxruntime" in mlpackages:
        mlpackages.pop("onnxruntime")

    build_env = BuildEnv(checks=True)
    logger.info("Running SmartSim build process...")

    logger.info("Checking requested versions...")
    versions = Versioner()

    logger.debug("Checking for build tools...")

    if verbose:
        logger.info("Build Environment:")
        env = build_env.as_dict()
        env_vars = list(env.keys())
        print(tabulate(env, headers=env_vars, tablefmt="github"), "\n")

    if verbose:
        logger.info("Version Information:")
        vers = versions.as_dict()
        version_names = list(vers.keys())
        print(tabulate(vers, headers=version_names, tablefmt="github"), "\n")

    logger.info("ML Packages")
    print(mlpackages)

    if is_dragon_requested or dragon_repo or dragon_version:
        install_to = CONFIG.core_path / ".dragon"

        try:
            request = DragonInstallRequest(
                install_to,
                dragon_repo,
                dragon_version,
            )
            return_code = install_dragon(request)
        except ValueError as ex:
            return_code = 2
            logger.error(" ".join(ex.args))

        if return_code == 0:
            display_post_install_logs()

        elif return_code == 1:
            logger.info("Dragon installation not supported on platform")
        else:
            logger.warning("Dragon installation failed")

<<<<<<< HEAD
    # REDIS/KeyDB
    build_database(build_env, versions, keydb, verbose)

    if (CONFIG.lib_path / "redisai.so").exists():
        logger.warning("RedisAI was previously built, run 'smart clean' to rebuild")
    elif not args.skip_backends:
        build_redis_ai(current_platform, mlpackages, build_env, verbose)
    else:
        logger.info("Skipping compilation of RedisAI and backends")
=======
    try:
        if not args.only_python_packages:
            ...

    except (SetupError, BuildError) as e:
        logger.error(str(e))
        return os.EX_SOFTWARE
>>>>>>> 2cbd3be1

    backends = []
    backends_str = ", ".join(s.capitalize() for s in backends) if backends else "No"
<<<<<<< HEAD
    logger.info(f"{backends_str} backend(s) available")

    if not args.skip_python_packages:
        for package in mlpackages.values():
            logger.info(f"Installing python packages for {package.name}")
            package.pip_install(quiet=not verbose)
    check_ml_python_packages(mlpackages)
=======
    logger.info(f"{backends_str} backend(s) built")

    try:
        # TODO: always installing torch, otherwise tests will fail.
        # Should revert once torch install has been revamped
        if "torch" in backends or True:
            check_py_torch_version(versions, device)
        if "tensorflow" in backends:
            check_py_tf_version(versions)
        if "onnxruntime" in backends:
            check_py_onnx_version(versions)
    except (SetupError, BuildError) as e:
        logger.error(str(e))
        return os.EX_SOFTWARE
>>>>>>> 2cbd3be1

    logger.info("SmartSim build complete!")
    return os.EX_OK


def configure_parser(parser: argparse.ArgumentParser) -> None:
    """Builds the parser for the command"""

    available_devices = []
    for platform in DEFAULT_MLPACKAGES:
        if (platform.operating_system == OperatingSystem.autodetect()) and (
            platform.architecture == Architecture.autodetect()
        ):
            available_devices.append(platform.device.value)

    parser.add_argument(
        "-v",
        action="store_true",
        default=False,
        help="Enable verbose build process",
    )
    parser.add_argument(
        "--device",
        type=str.lower,
        default=Device.CPU.value,
        choices=available_devices,
        help="Device to build ML runtimes for",
    )
    parser.add_argument(
        "--dragon",
        action="store_true",
        default=False,
        help="Install the dragon runtime",
    )
    parser.add_argument(
        "--dragon-repo",
        default=None,
        type=str,
        help=(
            "Specify a git repo containing dragon release assets "
            f"(e.g. {DEFAULT_DRAGON_REPO})"
        ),
    )
    parser.add_argument(
        "--dragon-version",
        default=None,
        type=str,
        help=f"Specify the dragon version to install (e.g. {DEFAULT_DRAGON_VERSION})",
    )
    parser.add_argument(
        "--skip-python-packages",
        action="store_true",
        help="Do not install the python packages that match the backends",
    )
    parser.add_argument(
        "--skip-backends",
        action="store_true",
        help="Do not compile RedisAI and the backends",
    )
    parser.add_argument(
        "--skip-torch",
        action="store_true",
        help="Do not build PyTorch backend",
    )
    parser.add_argument(
        "--skip-tensorflow",
        action="store_true",
        help="Do not build TensorFlow backend",
    )
    parser.add_argument(
        "--skip-onnx",
        action="store_true",
        help="Do not build the ONNX backend",
    )
    parser.add_argument(
        "--config-dir",
        default=str(DEFAULT_MLPACKAGE_PATH),
        type=str,
        help="Path to directory with JSON files describing platform and packages",
    )
    parser.add_argument(
<<<<<<< HEAD
        "--keydb",
        action="store_true",
        default=False,
        help="Build KeyDB instead of Redis",
=======
        "--no_torch_with_mkl",
        dest="torch_with_mkl",
        action="store_false",
        help="Do not build Torch with Intel MKL",
>>>>>>> 2cbd3be1
    )<|MERGE_RESOLUTION|>--- conflicted
+++ resolved
@@ -27,6 +27,7 @@
 import argparse
 import importlib.metadata
 import operator
+import platform
 import os
 import re
 import shutil
@@ -43,9 +44,18 @@
     display_post_install_logs,
     install_dragon,
 )
+from smartsim._core._cli.scripts.dragon_install import install_dragon
+from smartsim._core._cli.utils import SMART_LOGGER_FORMAT, pip
+from smartsim._core._install import builder
+from smartsim._core._install.buildenv import (
+    BuildEnv,
+    SetupError,
+    Version_,
+    VersionConflictError,
+    Versioner,
+)
 from smartsim._core._cli.utils import SMART_LOGGER_FORMAT
 from smartsim._core._install import builder
-<<<<<<< HEAD
 from smartsim._core._install.buildenv import BuildEnv, DbEngine, Version_, Versioner
 from smartsim._core._install.mlpackages import (
     DEFAULT_MLPACKAGE_PATH,
@@ -58,14 +68,6 @@
     Device,
     OperatingSystem,
     Platform,
-=======
-from smartsim._core._install.buildenv import (
-    BuildEnv,
-    SetupError,
-    Version_,
-    VersionConflictError,
-    Versioner,
->>>>>>> 2cbd3be1
 )
 from smartsim._core._install.redisaiBuilder import RedisAIBuilder
 from smartsim._core.config import CONFIG
@@ -76,107 +78,6 @@
 
 # NOTE: all smartsim modules need full paths as the smart cli
 #       may be installed into a different directory.
-
-<<<<<<< HEAD
-
-def check_backends_install() -> bool:
-    """Checks if backends have already been installed.
-    Logs details on how to proceed forward
-    if the SMARTSIM_RAI_LIB environment variable is set or if
-    backends have already been installed.
-    """
-    rai_path = os.environ.get("SMARTSIM_RAI_LIB", "")
-    installed = installed_redisai_backends()
-    msg = ""
-
-    if rai_path and installed:
-        msg = (
-            f"There is no need to build. backends are already built and "
-            f"specified in the environment at 'SMARTSIM_RAI_LIB': {CONFIG.redisai}"
-        )
-    elif rai_path and not installed:
-        msg = (
-            "Before running 'smart build', unset your SMARTSIM_RAI_LIB environment "
-            "variable with 'unset SMARTSIM_RAI_LIB'."
-        )
-    elif not rai_path and installed:
-        msg = (
-            "If you wish to re-run `smart build`, you must first run `smart clean`."
-            " The following backend(s) must be removed: " + ", ".join(installed)
-        )
-
-    if msg:
-        logger.error(msg)
-
-    return not bool(msg)
-
-
-def build_database(
-    build_env: BuildEnv, versions: Versioner, keydb: bool, verbose: bool
-) -> None:
-    # check database installation
-    database_name = "KeyDB" if keydb else "Redis"
-    database_builder = builder.DatabaseBuilder(
-=======
-_TPinningStr = t.Literal["==", "!=", ">=", ">", "<=", "<", "~="]
-
-
-def check_py_onnx_version(versions: Versioner) -> None:
-    """Check Python environment for ONNX installation"""
-    _check_packages_in_python_env(
-        {
-            "onnx": Version_(versions.ONNX),
-            "skl2onnx": "1.16.0",
-            "onnxmltools": "1.12.0",
-            "scikit-learn": "1.3.2",
-        },
-    )
-
-
-def check_py_tf_version(versions: Versioner) -> None:
-    """Check Python environment for TensorFlow installation"""
-    _check_packages_in_python_env({"tensorflow": Version_(versions.TENSORFLOW)})
-
-
-def build_feature_store(build_env: BuildEnv, verbose: bool) -> None:
-    # check feature store installation
-    feature_store_builder = builder.FeatureStoreBuilder(
->>>>>>> 2cbd3be1
-        build_env(),
-        jobs=build_env.JOBS,
-        malloc=build_env.MALLOC,
-        verbose=verbose,
-    )
-<<<<<<< HEAD
-    if not database_builder.is_built:
-        logger.info(
-            f"Building {database_name} version {versions.REDIS} "
-            f"from {versions.REDIS_URL}"
-        )
-        database_builder.build_from_git(
-            versions.REDIS_URL, branch=versions.REDIS_BRANCH
-        )
-        database_builder.cleanup()
-        logger.info(f"{database_name} build complete!")
-    else:
-        logger.warning(
-            f"{database_name} was previously built, run 'smart clobber' to rebuild"
-        )
-
-
-def build_redis_ai(
-    platform: Platform,
-    mlpackages: MLPackageCollection,
-    build_env: BuildEnv,
-    verbose: bool,
-) -> None:
-    logger.info("Building RedisAI and backends...")
-    rai_builder = RedisAIBuilder(
-        platform, mlpackages, build_env, CONFIG.build_path, verbose
-    )
-    rai_builder.build()
-    rai_builder.cleanup_build()
-
 
 def parse_requirement(
     requirement: str,
@@ -187,33 +88,6 @@
         ">=": operator.ge,
         "<": operator.lt,
         ">": operator.gt,
-=======
-
-    if not feature_store_builder.is_built:
-        logger.info("No feature store is currently being built by 'smart build'")
-
-        feature_store_builder.cleanup()
-    logger.info("No feature store is currently being built by 'smart build'")
-
-
-def check_py_torch_version(versions: Versioner, device: Device = Device.CPU) -> None:
-    """Check Python environment for TensorFlow installation"""
-    if BuildEnv.is_macos():
-        if device == Device.GPU:
-            raise BuildError("SmartSim does not support GPU on MacOS")
-        device_suffix = ""
-    else:  # linux
-        if device == Device.CPU:
-            device_suffix = versions.TORCH_CPU_SUFFIX
-        elif device == Device.GPU:
-            device_suffix = versions.TORCH_CUDA_SUFFIX
-        else:
-            raise BuildError("Unrecognized device requested")
-
-    torch_deps = {
-        "torch": Version_(f"{versions.TORCH}{device_suffix}"),
-        "torchvision": Version_(f"{versions.TORCHVISION}{device_suffix}"),
->>>>>>> 2cbd3be1
     }
     semantic_version_pattern = r"\d+(?:\.\d+(?:\.\d+)?)?([^\s]*)"
     pattern = (
@@ -290,22 +164,6 @@
         """)
 
 
-<<<<<<< HEAD
-def _configure_keydb_build(versions: Versioner) -> None:
-    """Configure the redis versions to be used during the build operation"""
-    versions.REDIS = Version_("6.2.0")
-    versions.REDIS_URL = "https://github.com/EQ-Alpha/KeyDB.git"
-    versions.REDIS_BRANCH = "v6.2.0"
-
-    CONFIG.conf_path = Path(CONFIG.core_path, "config", "keydb.conf")
-    if not CONFIG.conf_path.resolve().is_file():
-        raise SSConfigError(
-            "Database configuration file at SMARTSIM_REDIS_CONF could not be found"
-        )
-
-
-=======
->>>>>>> 2cbd3be1
 # pylint: disable-next=too-many-statements
 def execute(
     args: argparse.Namespace, _unparsed_args: t.Optional[t.List[str]] = None, /
@@ -313,12 +171,7 @@
 
     # Unpack various arguments
     verbose = args.v
-<<<<<<< HEAD
-    keydb = args.keydb
-    device = Device.from_str(args.device.lower())
-=======
     device = Device(args.device.lower())
->>>>>>> 2cbd3be1
     is_dragon_requested = args.dragon
     dragon_repo = args.dragon_repo
     dragon_version = args.dragon_version
@@ -389,17 +242,6 @@
         else:
             logger.warning("Dragon installation failed")
 
-<<<<<<< HEAD
-    # REDIS/KeyDB
-    build_database(build_env, versions, keydb, verbose)
-
-    if (CONFIG.lib_path / "redisai.so").exists():
-        logger.warning("RedisAI was previously built, run 'smart clean' to rebuild")
-    elif not args.skip_backends:
-        build_redis_ai(current_platform, mlpackages, build_env, verbose)
-    else:
-        logger.info("Skipping compilation of RedisAI and backends")
-=======
     try:
         if not args.only_python_packages:
             ...
@@ -407,11 +249,9 @@
     except (SetupError, BuildError) as e:
         logger.error(str(e))
         return os.EX_SOFTWARE
->>>>>>> 2cbd3be1
 
     backends = []
     backends_str = ", ".join(s.capitalize() for s in backends) if backends else "No"
-<<<<<<< HEAD
     logger.info(f"{backends_str} backend(s) available")
 
     if not args.skip_python_packages:
@@ -419,22 +259,6 @@
             logger.info(f"Installing python packages for {package.name}")
             package.pip_install(quiet=not verbose)
     check_ml_python_packages(mlpackages)
-=======
-    logger.info(f"{backends_str} backend(s) built")
-
-    try:
-        # TODO: always installing torch, otherwise tests will fail.
-        # Should revert once torch install has been revamped
-        if "torch" in backends or True:
-            check_py_torch_version(versions, device)
-        if "tensorflow" in backends:
-            check_py_tf_version(versions)
-        if "onnxruntime" in backends:
-            check_py_onnx_version(versions)
-    except (SetupError, BuildError) as e:
-        logger.error(str(e))
-        return os.EX_SOFTWARE
->>>>>>> 2cbd3be1
 
     logger.info("SmartSim build complete!")
     return os.EX_OK
@@ -516,15 +340,14 @@
         help="Path to directory with JSON files describing platform and packages",
     )
     parser.add_argument(
-<<<<<<< HEAD
         "--keydb",
         action="store_true",
         default=False,
         help="Build KeyDB instead of Redis",
-=======
+    )
+    parser.add_argument(
         "--no_torch_with_mkl",
         dest="torch_with_mkl",
         action="store_false",
         help="Do not build Torch with Intel MKL",
->>>>>>> 2cbd3be1
     )