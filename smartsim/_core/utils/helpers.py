--- conflicted
+++ resolved
@@ -34,6 +34,7 @@
 import functools
 import itertools
 import os
+from pathlib import Path
 import signal
 import subprocess
 import sys
@@ -43,11 +44,9 @@
 from datetime import datetime
 from shutil import which
 
-<<<<<<< HEAD
-=======
+import deprecated
 from typing_extensions import TypeAlias
 
->>>>>>> 2cbd3be1
 if t.TYPE_CHECKING:
     from types import FrameType
 
@@ -58,12 +57,9 @@
     _Ts = TypeVarTuple("_Ts")
 
 
-<<<<<<< HEAD
 _TRedisAIBackendStr = t.Literal["tensorflow", "torch", "onnxruntime"]
-=======
 _T = t.TypeVar("_T")
 _HashableT = t.TypeVar("_HashableT", bound=t.Hashable)
->>>>>>> 2cbd3be1
 _TSignalHandlerFn = t.Callable[[int, t.Optional["FrameType"]], object]
 
 _NestedJobSequenceType: TypeAlias = "t.Sequence[Job | _NestedJobSequenceType]"
@@ -273,7 +269,7 @@
     return f"--{arg_name}={value}"
 
 
-<<<<<<< HEAD
+@deprecated("Remove after completing fixes in MLI tests post-merge of refactor")
 def _installed(base_path: Path, backend: str) -> bool:
     """
     Check if a backend is available for the RedisAI module.
@@ -285,6 +281,7 @@
     return backend_so.is_file()
 
 
+@deprecated("Remove after completing fixes in MLI tests post-merge of refactor")
 def redis_install_base(backends_path: t.Optional[str] = None) -> Path:
     # pylint: disable-next=import-outside-toplevel
     from ..._core.config import CONFIG
@@ -295,6 +292,7 @@
     return base_path
 
 
+@deprecated("Remove after completing fixes in MLI tests post-merge of refactor")
 def installed_redisai_backends(
     backends_path: t.Optional[str] = None,
 ) -> t.Set[_TRedisAIBackendStr]:
@@ -322,8 +320,6 @@
     return installed
 
 
-=======
->>>>>>> 2cbd3be1
 def get_ts_ms() -> int:
     """Return the current timestamp (accurate to milliseconds) cast to an integer"""
     return int(datetime.now().timestamp() * 1000)
