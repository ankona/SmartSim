--- conflicted
+++ resolved
@@ -147,21 +147,16 @@
         self.exp_path = exp_path
         """The path under which the experiment operate"""
 
-<<<<<<< HEAD
-        self._launcher = launcher.lower()
-
-        if self._launcher == "auto":
-            self._launcher = detect_launcher()
-        if self._launcher == "cobalt":
-            raise SSUnsupportedError("Cobalt launcher is no longer supported.")
-
-        if launcher == "dragon":
-            self._set_dragon_server_path()
-
-        self._control = Controller(launcher=self._launcher)
-
-        self.db_identifiers: t.Set[str] = set()
+        self._launch_history = _LaunchHistory()
+        """A cache of launchers used and which ids they have issued"""
+        self._fs_identifiers: t.Set[str] = set()
+        """Set of feature store identifiers currently in use by this
+        experiment
+        """
         self._telemetry_cfg = ExperimentTelemetryConfiguration()
+        """Switch to specify if telemetry data should be produced for this
+        experiment
+        """
 
     def _set_dragon_server_path(self) -> None:
         """Set path for dragon server through environment varialbes"""
@@ -169,71 +164,6 @@
             environ["_SMARTSIM_DRAGON_SERVER_PATH_EXP"] = osp.join(
                 self.exp_path, CONFIG.dragon_default_subdir
             )
-
-    @_contextualize
-    def start(
-        self,
-        *args: t.Union[SmartSimEntity, EntitySequence[SmartSimEntity]],
-        block: bool = True,
-        summary: bool = False,
-        kill_on_interrupt: bool = True,
-    ) -> None:
-        """Start passed instances using Experiment launcher
-
-        Any instance ``Model``, ``Ensemble`` or ``Orchestrator``
-        instance created by the Experiment can be passed as
-        an argument to the start method.
-
-        .. highlight:: python
-        .. code-block:: python
-
-            exp = Experiment(name="my_exp", launcher="slurm")
-            settings = exp.create_run_settings(exe="./path/to/binary")
-            model = exp.create_model("my_model", settings)
-            exp.start(model)
-
-        Multiple entity instances can also be passed to the start method
-        at once no matter which type of instance they are. These will
-        all be launched together.
-
-        .. highlight:: python
-        .. code-block:: python
-
-            exp.start(model_1, model_2, db, ensemble, block=True)
-            # alternatively
-            stage_1 = [model_1, model_2, db, ensemble]
-            exp.start(*stage_1, block=True)
-
-
-        If `block==True` the Experiment will poll the launched instances
-        at runtime until all non-database jobs have completed. Database
-        jobs *must* be killed by the user by passing them to
-        ``Experiment.stop``. This allows for multiple stages of a workflow
-        to produce to and consume from the same Orchestrator database.
-
-        If `kill_on_interrupt=True`, then all jobs launched by this
-        experiment are guaranteed to be killed when ^C (SIGINT) signal is
-        received. If `kill_on_interrupt=False`, then it is not guaranteed
-        that all jobs launched by this experiment will be killed, and the
-        zombie processes will need to be manually killed.
-
-        :param block: block execution until all non-database
-                       jobs are finished
-        :param summary: print a launch summary prior to launch
-        :param kill_on_interrupt: flag for killing jobs when ^C (SIGINT)
-                                  signal is received.
-=======
-        self._launch_history = _LaunchHistory()
-        """A cache of launchers used and which ids they have issued"""
-        self._fs_identifiers: t.Set[str] = set()
-        """Set of feature store identifiers currently in use by this
-        experiment
->>>>>>> 2cbd3be1
-        """
-        self._telemetry_cfg = ExperimentTelemetryConfiguration()
-        """Switch to specify if telemetry data should be produced for this
-        experiment
-        """
 
     def start(self, *jobs: Job | t.Sequence[Job]) -> tuple[LaunchedJobID, ...]:
         """Execute a collection of `Job` instances.
