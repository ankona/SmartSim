--- conflicted
+++ resolved
@@ -125,20 +125,6 @@
         if: matrix.subset == 'dragon'
         env:
           SMARTSIM_DRAGON_TOKEN: ${{ secrets.DRAGON_TOKEN }}
-<<<<<<< HEAD
-        run: |
-          if [ -n "${SMARTSIM_DRAGON_TOKEN}" ]; then
-            smart build --device cpu -v --dragon-repo dragonhpc/dragon-nightly --dragon-version 0.10
-          else
-            smart build --device cpu -v --dragon
-          fi
-          SP=$(python -c 'import site; print(site.getsitepackages()[0])')/smartsim/_core/config/dragon/.env
-          LLP=$(cat $SP | grep LD_LIBRARY_PATH | awk '{split($0, array, "="); print array[2]}')
-          echo "LD_LIBRARY_PATH=$LLP:$LD_LIBRARY_PATH" >> $GITHUB_ENV
-
-      - name: Run mypy
-=======
->>>>>>> 86a23d9d
         run: |
           if [ -n "${SMARTSIM_DRAGON_TOKEN}" ]; then
             smart build --device cpu -v --dragon-repo dragonhpc/dragon-nightly --dragon-version 0.10
